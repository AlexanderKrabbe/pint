--- conflicted
+++ resolved
@@ -155,8 +155,6 @@
 if not HAS_BABEL:
     babel_parse = babel_units = missing_dependency("Babel")  # noqa: F811
 
-<<<<<<< HEAD
-=======
 if not HAS_MIP:
     mip_missing = missing_dependency("mip")
     mip_model = mip_missing
@@ -165,7 +163,6 @@
     mip_INTEGER = mip_missing
     mip_xsum = mip_missing
     mip_OptimizationStatus = mip_missing
->>>>>>> 6923ea24
 
 # Define location of pint.Quantity in NEP-13 type cast hierarchy by defining upcast
 # types using guarded imports
