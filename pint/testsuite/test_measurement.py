--- conflicted
+++ resolved
@@ -86,14 +86,10 @@
             ("{:.3uL}", r"\left(0.2000 \pm 0.0100\right)\ \mathrm{second}^{2}"),
             ("{:.3uH}", "(0.2000 &plusmn; 0.0100) second<sup>2</sup>"),
             ("{:.3uC}", "(0.2000+/-0.0100) second**2"),
-<<<<<<< HEAD
             (
                 "{:.3uLx}",
                 r"\SI{0.2000 +- 0.0100}{\second\squared}",
             ),
-=======
-            ("{:.3uLx}", r"\SI{0.2000 +- 0.0100}{\second\squared}"),
->>>>>>> a4dbdb1f
             ("{:.1uLx}", r"\SI{0.20 +- 0.01}{\second\squared}"),
         ):
             with self.subTest(spec):
