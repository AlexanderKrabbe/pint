import itertools
import logging
import math
import re
from collections import defaultdict

import pytest

from pint import (
    DefinitionSyntaxError,
    DimensionalityError,
    UndefinedUnitError,
    UnitRegistry,
)
from pint.context import Context
from pint.testsuite import helpers
from pint.util import UnitsContainer


def add_ctxs(ureg):
    a, b = UnitsContainer({"[length]": 1}), UnitsContainer({"[time]": -1})
    d = Context("lc")
    d.add_transformation(a, b, lambda ureg, x: ureg.speed_of_light / x)
    d.add_transformation(b, a, lambda ureg, x: ureg.speed_of_light / x)

    ureg.add_context(d)

    a, b = UnitsContainer({"[length]": 1}), UnitsContainer({"[current]": 1})
    d = Context("ab")
    d.add_transformation(a, b, lambda ureg, x: ureg.ampere * ureg.meter / x)
    d.add_transformation(b, a, lambda ureg, x: ureg.ampere * ureg.meter / x)

    ureg.add_context(d)


def add_arg_ctxs(ureg):
    a, b = UnitsContainer({"[length]": 1}), UnitsContainer({"[time]": -1})
    d = Context("lc")
    d.add_transformation(a, b, lambda ureg, x, n: ureg.speed_of_light / x / n)
    d.add_transformation(b, a, lambda ureg, x, n: ureg.speed_of_light / x / n)

    ureg.add_context(d)

    a, b = UnitsContainer({"[length]": 1}), UnitsContainer({"[current]": 1})
    d = Context("ab")
    d.add_transformation(a, b, lambda ureg, x: ureg.ampere * ureg.meter / x)
    d.add_transformation(b, a, lambda ureg, x: ureg.ampere * ureg.meter / x)

    ureg.add_context(d)


def add_argdef_ctxs(ureg):
    a, b = UnitsContainer({"[length]": 1}), UnitsContainer({"[time]": -1})
    d = Context("lc", defaults=dict(n=1))
    assert d.defaults == dict(n=1)

    d.add_transformation(a, b, lambda ureg, x, n: ureg.speed_of_light / x / n)
    d.add_transformation(b, a, lambda ureg, x, n: ureg.speed_of_light / x / n)

    ureg.add_context(d)

    a, b = UnitsContainer({"[length]": 1}), UnitsContainer({"[current]": 1})
    d = Context("ab")
    d.add_transformation(a, b, lambda ureg, x: ureg.ampere * ureg.meter / x)
    d.add_transformation(b, a, lambda ureg, x: ureg.ampere * ureg.meter / x)

    ureg.add_context(d)


def add_sharedargdef_ctxs(ureg):
    a, b = UnitsContainer({"[length]": 1}), UnitsContainer({"[time]": -1})
    d = Context("lc", defaults=dict(n=1))
    assert d.defaults == dict(n=1)

    d.add_transformation(a, b, lambda ureg, x, n: ureg.speed_of_light / x / n)
    d.add_transformation(b, a, lambda ureg, x, n: ureg.speed_of_light / x / n)

    ureg.add_context(d)

    a, b = UnitsContainer({"[length]": 1}), UnitsContainer({"[current]": 1})
    d = Context("ab", defaults=dict(n=0))
    d.add_transformation(a, b, lambda ureg, x, n: ureg.ampere * ureg.meter * n / x)
    d.add_transformation(b, a, lambda ureg, x, n: ureg.ampere * ureg.meter * n / x)

    ureg.add_context(d)


class TestContexts:
    def test_known_context(self, func_registry):
        ureg = UnitRegistry()
        add_ctxs(ureg)
        with ureg.context("lc"):
            assert ureg._active_ctx
            assert ureg._active_ctx.graph

        assert not ureg._active_ctx
        assert not ureg._active_ctx.graph

        with ureg.context("lc", n=1):
            assert ureg._active_ctx
            assert ureg._active_ctx.graph

        assert not ureg._active_ctx
        assert not ureg._active_ctx.graph

    def test_known_context_enable(self, func_registry):
        ureg = UnitRegistry()
        add_ctxs(ureg)
        ureg.enable_contexts("lc")
        assert ureg._active_ctx
        assert ureg._active_ctx.graph
        ureg.disable_contexts(1)

        assert not ureg._active_ctx
        assert not ureg._active_ctx.graph

        ureg.enable_contexts("lc", n=1)
        assert ureg._active_ctx
        assert ureg._active_ctx.graph
        ureg.disable_contexts(1)

        assert not ureg._active_ctx
        assert not ureg._active_ctx.graph

    def test_graph(self, func_registry):
        ureg = UnitRegistry()
        add_ctxs(ureg)
        l = UnitsContainer({"[length]": 1.0})  # noqa: E741
        t = UnitsContainer({"[time]": -1.0})
        c = UnitsContainer({"[current]": 1.0})

        g_sp = defaultdict(set)
        g_sp.update({l: {t}, t: {l}})

        g_ab = defaultdict(set)
        g_ab.update({l: {c}, c: {l}})

        g = defaultdict(set)
        g.update({l: {t, c}, t: {l}, c: {l}})

        with ureg.context("lc"):
            assert ureg._active_ctx.graph == g_sp

        with ureg.context("lc", n=1):
            assert ureg._active_ctx.graph == g_sp

        with ureg.context("ab"):
            assert ureg._active_ctx.graph == g_ab

        with ureg.context("lc"):
            with ureg.context("ab"):
                assert ureg._active_ctx.graph == g

        with ureg.context("ab"):
            with ureg.context("lc"):
                assert ureg._active_ctx.graph == g

        with ureg.context("lc", "ab"):
            assert ureg._active_ctx.graph == g

        with ureg.context("ab", "lc"):
            assert ureg._active_ctx.graph == g

    def test_graph_enable(self, func_registry):
        ureg = UnitRegistry()
        add_ctxs(ureg)
        l = UnitsContainer({"[length]": 1.0})  # noqa: E741
        t = UnitsContainer({"[time]": -1.0})
        c = UnitsContainer({"[current]": 1.0})

        g_sp = defaultdict(set)
        g_sp.update({l: {t}, t: {l}})

        g_ab = defaultdict(set)
        g_ab.update({l: {c}, c: {l}})

        g = defaultdict(set)
        g.update({l: {t, c}, t: {l}, c: {l}})

        ureg.enable_contexts("lc")
        assert ureg._active_ctx.graph == g_sp
        ureg.disable_contexts(1)

        ureg.enable_contexts("lc", n=1)
        assert ureg._active_ctx.graph == g_sp
        ureg.disable_contexts(1)

        ureg.enable_contexts("ab")
        assert ureg._active_ctx.graph == g_ab
        ureg.disable_contexts(1)

        ureg.enable_contexts("lc")
        ureg.enable_contexts("ab")
        assert ureg._active_ctx.graph == g
        ureg.disable_contexts(2)

        ureg.enable_contexts("ab")
        ureg.enable_contexts("lc")
        assert ureg._active_ctx.graph == g
        ureg.disable_contexts(2)

        ureg.enable_contexts("lc", "ab")
        assert ureg._active_ctx.graph == g
        ureg.disable_contexts(2)

        ureg.enable_contexts("ab", "lc")
        assert ureg._active_ctx.graph == g
        ureg.disable_contexts(2)

    def test_known_nested_context(self, func_registry):
        ureg = UnitRegistry()
        add_ctxs(ureg)

        with ureg.context("lc"):
            x = dict(ureg._active_ctx)
            y = dict(ureg._active_ctx.graph)
            assert ureg._active_ctx
            assert ureg._active_ctx.graph

            with ureg.context("ab"):
                assert ureg._active_ctx
                assert ureg._active_ctx.graph
                assert x != ureg._active_ctx
                assert y != ureg._active_ctx.graph

            assert x == ureg._active_ctx
            assert y == ureg._active_ctx.graph

        assert not ureg._active_ctx
        assert not ureg._active_ctx.graph

    def test_unknown_context(self, func_registry):
        ureg = func_registry
        add_ctxs(ureg)
        with pytest.raises(KeyError):
            with ureg.context("la"):
                pass
        assert not ureg._active_ctx
        assert not ureg._active_ctx.graph

    def test_unknown_nested_context(self, func_registry):
        ureg = UnitRegistry()
        add_ctxs(ureg)

        with ureg.context("lc"):
            x = dict(ureg._active_ctx)
            y = dict(ureg._active_ctx.graph)
            with pytest.raises(KeyError):
                with ureg.context("la"):
                    pass

            assert x == ureg._active_ctx
            assert y == ureg._active_ctx.graph

        assert not ureg._active_ctx
        assert not ureg._active_ctx.graph

    def test_one_context(self, func_registry):
        ureg = UnitRegistry()

        add_ctxs(ureg)

        q = 500 * ureg.meter
        s = (ureg.speed_of_light / q).to("Hz")

        meter_units = ureg.get_compatible_units(ureg.meter)
        hertz_units = ureg.get_compatible_units(ureg.hertz)

        with pytest.raises(DimensionalityError):
            q.to("Hz")
        with ureg.context("lc"):
            assert q.to("Hz") == s
            assert ureg.get_compatible_units(q) == meter_units | hertz_units
        with pytest.raises(DimensionalityError):
            q.to("Hz")
        assert ureg.get_compatible_units(q) == meter_units

    def test_multiple_context(self, func_registry):
        ureg = UnitRegistry()

        add_ctxs(ureg)

        q = 500 * ureg.meter
        s = (ureg.speed_of_light / q).to("Hz")

        meter_units = ureg.get_compatible_units(ureg.meter)
        hertz_units = ureg.get_compatible_units(ureg.hertz)
        ampere_units = ureg.get_compatible_units(ureg.ampere)

        with pytest.raises(DimensionalityError):
            q.to("Hz")
        with ureg.context("lc", "ab"):
            assert q.to("Hz") == s
            assert (
                ureg.get_compatible_units(q) == meter_units | hertz_units | ampere_units
            )
        with pytest.raises(DimensionalityError):
            q.to("Hz")
        assert ureg.get_compatible_units(q) == meter_units

    def test_nested_context(self, func_registry):
        ureg = UnitRegistry()

        add_ctxs(ureg)

        q = 500 * ureg.meter
        s = (ureg.speed_of_light / q).to("Hz")

        with pytest.raises(DimensionalityError):
            q.to("Hz")
        with ureg.context("lc"):
            assert q.to("Hz") == s
            with ureg.context("ab"):
                assert q.to("Hz") == s
            assert q.to("Hz") == s

        with ureg.context("ab"):
            with pytest.raises(DimensionalityError):
                q.to("Hz")
            with ureg.context("lc"):
                assert q.to("Hz") == s
            with pytest.raises(DimensionalityError):
                q.to("Hz")

    def test_context_with_arg(self, func_registry):

        ureg = UnitRegistry()

        add_arg_ctxs(ureg)

        q = 500 * ureg.meter
        s = (ureg.speed_of_light / q).to("Hz")

        with pytest.raises(DimensionalityError):
            q.to("Hz")
        with ureg.context("lc", n=1):
            assert q.to("Hz") == s
            with ureg.context("ab"):
                assert q.to("Hz") == s
            assert q.to("Hz") == s

        with ureg.context("ab"):
            with pytest.raises(DimensionalityError):
                q.to("Hz")
            with ureg.context("lc", n=1):
                assert q.to("Hz") == s
            with pytest.raises(DimensionalityError):
                q.to("Hz")

        with ureg.context("lc"):
            with pytest.raises(TypeError):
                q.to("Hz")

    def test_enable_context_with_arg(self, func_registry):

        ureg = UnitRegistry()

        add_arg_ctxs(ureg)

        q = 500 * ureg.meter
        s = (ureg.speed_of_light / q).to("Hz")

        with pytest.raises(DimensionalityError):
            q.to("Hz")
        ureg.enable_contexts("lc", n=1)
        assert q.to("Hz") == s
        ureg.enable_contexts("ab")
        assert q.to("Hz") == s
        assert q.to("Hz") == s
        ureg.disable_contexts(1)
        ureg.disable_contexts(1)

        ureg.enable_contexts("ab")
        with pytest.raises(DimensionalityError):
            q.to("Hz")
        ureg.enable_contexts("lc", n=1)
        assert q.to("Hz") == s
        ureg.disable_contexts(1)
        with pytest.raises(DimensionalityError):
            q.to("Hz")
        ureg.disable_contexts(1)

        ureg.enable_contexts("lc")
        with pytest.raises(TypeError):
            q.to("Hz")
        ureg.disable_contexts(1)

    def test_context_with_arg_def(self, func_registry):

        ureg = UnitRegistry()

        add_argdef_ctxs(ureg)

        q = 500 * ureg.meter
        s = (ureg.speed_of_light / q).to("Hz")

        with pytest.raises(DimensionalityError):
            q.to("Hz")
        with ureg.context("lc"):
            assert q.to("Hz") == s
            with ureg.context("ab"):
                assert q.to("Hz") == s
            assert q.to("Hz") == s

        with ureg.context("ab"):
            with pytest.raises(DimensionalityError):
                q.to("Hz")
            with ureg.context("lc"):
                assert q.to("Hz") == s
            with pytest.raises(DimensionalityError):
                q.to("Hz")

        with pytest.raises(DimensionalityError):
            q.to("Hz")
        with ureg.context("lc", n=2):
            assert q.to("Hz") == s / 2
            with ureg.context("ab"):
                assert q.to("Hz") == s / 2
            assert q.to("Hz") == s / 2

        with ureg.context("ab"):
            with pytest.raises(DimensionalityError):
                q.to("Hz")
            with ureg.context("lc", n=2):
                assert q.to("Hz") == s / 2
            with pytest.raises(DimensionalityError):
                q.to("Hz")

    def test_context_with_sharedarg_def(self, func_registry):

        ureg = UnitRegistry()

        add_sharedargdef_ctxs(ureg)

        q = 500 * ureg.meter
        s = (ureg.speed_of_light / q).to("Hz")
        u = (1 / 500) * ureg.ampere

        with ureg.context("lc"):
            assert q.to("Hz") == s
            with ureg.context("ab"):
                assert q.to("ampere") == u

        with ureg.context("ab"):
            assert q.to("ampere") == 0 * u
            with ureg.context("lc"):
                with pytest.raises(ZeroDivisionError):
                    ureg.Quantity.to(q, "Hz")

        with ureg.context("lc", n=2):
            assert q.to("Hz") == s / 2
            with ureg.context("ab"):
                assert q.to("ampere") == 2 * u

        with ureg.context("ab", n=3):
            assert q.to("ampere") == 3 * u
            with ureg.context("lc"):
                assert q.to("Hz") == s / 3

        with ureg.context("lc", n=2):
            assert q.to("Hz") == s / 2
            with ureg.context("ab", n=4):
                assert q.to("ampere") == 4 * u

        with ureg.context("ab", n=3):
            assert q.to("ampere") == 3 * u
            with ureg.context("lc", n=6):
                assert q.to("Hz") == s / 6

    def test_anonymous_context(self, func_registry):
        ureg = UnitRegistry()
        c = Context()
        c.add_transformation("[length]", "[time]", lambda ureg, x: x / ureg("5 cm/s"))
        with pytest.raises(ValueError):
            ureg.add_context(c)

        x = ureg("10 cm")
        expect = ureg("2 s")
        helpers.assert_quantity_equal(x.to("s", c), expect)

        with ureg.context(c):
            helpers.assert_quantity_equal(x.to("s"), expect)

        ureg.enable_contexts(c)
        helpers.assert_quantity_equal(x.to("s"), expect)
        ureg.disable_contexts(1)
        with pytest.raises(DimensionalityError):
            x.to("s")

        # Multiple anonymous contexts
        c2 = Context()
        c2.add_transformation("[length]", "[time]", lambda ureg, x: x / ureg("10 cm/s"))
        c2.add_transformation("[mass]", "[time]", lambda ureg, x: x / ureg("10 kg/s"))
        with ureg.context(c2, c):
            helpers.assert_quantity_equal(x.to("s"), expect)
            # Transformations only in c2 are still working even if c takes priority
            helpers.assert_quantity_equal(ureg("100 kg").to("s"), ureg("10 s"))
        with ureg.context(c, c2):
            helpers.assert_quantity_equal(x.to("s"), ureg("1 s"))

    def _test_ctx(self, ctx):
        ureg = UnitRegistry()
        q = 500 * ureg.meter
        s = (ureg.speed_of_light / q).to("Hz")

        nctx = len(ureg._contexts)

        assert ctx.name not in ureg._contexts
        ureg.add_context(ctx)

        assert ctx.name in ureg._contexts
        assert len(ureg._contexts) == nctx + 1 + len(ctx.aliases)

        with ureg.context(ctx.name):
            assert q.to("Hz") == s
            assert s.to("meter") == q

        ureg.remove_context(ctx.name)
        assert ctx.name not in ureg._contexts
        assert len(ureg._contexts) == nctx

    @pytest.mark.parametrize(
        "badrow",
        (
            "[length] = 1 / [time]: c / value",
            "1 / [time] = [length]: c / value",
            "[length] <- [time] = c / value",
            "[length] - [time] = c / value",
        ),
    )
    def test_parse_invalid(self, badrow):
        with pytest.raises(DefinitionSyntaxError):
            Context.from_lines(["@context c", badrow])

    def test_parse_simple(self):

        a = Context.__keytransform__(
            UnitsContainer({"[time]": -1}), UnitsContainer({"[length]": 1})
        )
        b = Context.__keytransform__(
            UnitsContainer({"[length]": 1}), UnitsContainer({"[time]": -1})
        )

        s = [
            "@context longcontextname",
            "[length] -> 1 / [time]: c / value",
            "1 / [time] -> [length]: c / value",
        ]

        c = Context.from_lines(s)
        assert c.name == "longcontextname"
        assert c.aliases == ()
        assert c.defaults == {}
        assert c.funcs.keys() == {a, b}
        self._test_ctx(c)

        s = ["@context longcontextname = lc", "[length] <-> 1 / [time]: c / value"]

        c = Context.from_lines(s)
        assert c.name == "longcontextname"
        assert c.aliases == ("lc",)
        assert c.defaults == {}
        assert c.funcs.keys() == {a, b}
        self._test_ctx(c)

        s = [
            "@context longcontextname = lc = lcn",
            "[length] <-> 1 / [time]: c / value",
        ]

        c = Context.from_lines(s)
        assert c.name == "longcontextname"
        assert c.aliases == ("lc", "lcn")
        assert c.defaults == {}
        assert c.funcs.keys() == {a, b}
        self._test_ctx(c)

    def test_parse_auto_inverse(self):

        a = Context.__keytransform__(
            UnitsContainer({"[time]": -1.0}), UnitsContainer({"[length]": 1.0})
        )
        b = Context.__keytransform__(
            UnitsContainer({"[length]": 1.0}), UnitsContainer({"[time]": -1.0})
        )

        s = ["@context longcontextname", "[length] <-> 1 / [time]: c / value"]

        c = Context.from_lines(s)
        assert c.defaults == {}
        assert c.funcs.keys() == {a, b}
        self._test_ctx(c)

    def test_parse_define(self):
        a = Context.__keytransform__(
            UnitsContainer({"[time]": -1}), UnitsContainer({"[length]": 1.0})
        )
        b = Context.__keytransform__(
            UnitsContainer({"[length]": 1}), UnitsContainer({"[time]": -1.0})
        )

        s = ["@context longcontextname", "[length] <-> 1 / [time]: c / value"]
        c = Context.from_lines(s)
        assert c.defaults == {}
        assert c.funcs.keys() == {a, b}
        self._test_ctx(c)

    def test_parse_parameterized(self):
        a = Context.__keytransform__(
            UnitsContainer({"[time]": -1.0}), UnitsContainer({"[length]": 1.0})
        )
        b = Context.__keytransform__(
            UnitsContainer({"[length]": 1.0}), UnitsContainer({"[time]": -1.0})
        )

        s = ["@context(n=1) longcontextname", "[length] <-> 1 / [time]: n * c / value"]

        c = Context.from_lines(s)
        assert c.defaults == {"n": 1}
        assert c.funcs.keys() == {a, b}
        self._test_ctx(c)

        s = [
            "@context(n=1, bla=2) longcontextname",
            "[length] <-> 1 / [time]: n * c / value / bla",
        ]

        c = Context.from_lines(s)
        assert c.defaults == {"n": 1, "bla": 2}
        assert c.funcs.keys() == {a, b}

        # If the variable is not present in the definition, then raise an error
        s = ["@context(n=1) longcontextname", "[length] <-> 1 / [time]: c / value"]
        with pytest.raises(DefinitionSyntaxError):
            Context.from_lines(s)

    def test_warnings(self, caplog):

        ureg = UnitRegistry()

        with caplog.at_level(logging.DEBUG, "pint"):
            add_ctxs(ureg)

            d = Context("ab")
            ureg.add_context(d)

            assert len(caplog.records) == 1
            assert "ab" in str(caplog.records[-1].args)

            d = Context("ab1", aliases=("ab",))
            ureg.add_context(d)

            assert len(caplog.records) == 2
            assert "ab" in str(caplog.records[-1].args)


class TestDefinedContexts:
    @classmethod
    def setup_class(cls):
        cls.ureg = UnitRegistry()

    @classmethod
    def teardown_class(cls):
        cls.ureg = None

    def test_defined(self):
        ureg = self.ureg
        with ureg.context("sp"):
            pass

        a = Context.__keytransform__(
            UnitsContainer({"[time]": -1.0}), UnitsContainer({"[length]": 1.0})
        )
        b = Context.__keytransform__(
            UnitsContainer({"[length]": 1.0}), UnitsContainer({"[time]": -1.0})
        )
        assert a in ureg._contexts["sp"].funcs
        assert b in ureg._contexts["sp"].funcs
        with ureg.context("sp"):
            assert a in ureg._active_ctx
            assert b in ureg._active_ctx

    def test_spectroscopy(self):
        ureg = self.ureg
        eq = (532.0 * ureg.nm, 563.5 * ureg.terahertz, 2.33053 * ureg.eV)
        with ureg.context("sp"):
            from pint.util import find_shortest_path

            for a, b in itertools.product(eq, eq):
                for x in range(2):
                    if x == 1:
                        a = a.to_base_units()
                        b = b.to_base_units()
                    da, db = Context.__keytransform__(
                        a.dimensionality, b.dimensionality
                    )
                    p = find_shortest_path(ureg._active_ctx.graph, da, db)
                    assert p
                    msg = "{} <-> {}".format(a, b)
                    # assertAlmostEqualRelError converts second to first
                    helpers.assert_quantity_almost_equal(b, a, rtol=0.01, msg=msg)

        for a, b in itertools.product(eq, eq):
            helpers.assert_quantity_almost_equal(a.to(b.units, "sp"), b, rtol=0.01)

    def test_textile(self):
        ureg = self.ureg
        qty_direct = 1.331 * ureg.tex
        with pytest.raises(DimensionalityError):
            qty_indirect = qty_direct.to("Nm")

        with ureg.context("textile"):
            from pint.util import find_shortest_path

            qty_indirect = qty_direct.to("Nm")
            a = qty_direct.to_base_units()
            b = qty_indirect.to_base_units()
            da, db = Context.__keytransform__(a.dimensionality, b.dimensionality)
            p = find_shortest_path(ureg._active_ctx.graph, da, db)
            assert p
            msg = "{} <-> {}".format(a, b)
            helpers.assert_quantity_almost_equal(b, a, rtol=0.01, msg=msg)

            # Check RKM <-> cN/tex conversion
            helpers.assert_quantity_almost_equal(
                1 * ureg.RKM, 0.980665 * ureg.cN / ureg.tex
            )
            helpers.assert_quantity_almost_equal(
                (1 / 0.980665) * ureg.RKM, 1 * ureg.cN / ureg.tex
            )
            assert (
                round(abs((1 * ureg.RKM).to(ureg.cN / ureg.tex).m - 0.980665), 7) == 0
            )
            assert (
                round(abs((1 * ureg.cN / ureg.tex).to(ureg.RKM).m - 1 / 0.980665), 7)
                == 0
            )

    def test_decorator(self):
        ureg = self.ureg

        a = 532.0 * ureg.nm
        with ureg.context("sp"):
            b = a.to("terahertz")

        def f(wl):
            return wl.to("terahertz")

        with pytest.raises(DimensionalityError):
            f(a)

        @ureg.with_context("sp")
        def g(wl):
            return wl.to("terahertz")

        assert b == g(a)

    def test_decorator_composition(self):
        ureg = self.ureg

        a = 532.0 * ureg.nm
        with ureg.context("sp"):
            b = a.to("terahertz")

        @ureg.with_context("sp")
        @ureg.check("[length]")
        def f(wl):
            return wl.to("terahertz")

        @ureg.with_context("sp")
        @ureg.check("[length]")
        def g(wl):
            return wl.to("terahertz")

        assert b == f(a)
        assert b == g(a)


def test_redefine(subtests):
    ureg = UnitRegistry(
        """
        foo = [d] = f = foo_alias
        bar = 2 foo = b = bar_alias
        baz = 3 bar = _ = baz_alias
        asd = 4 baz

        @context c
            # Note how we're redefining a symbol, not the base name, as a
            # function of another name
            b = 5 f
        """.splitlines()
    )
    # Units that are somehow directly or indirectly defined as a function of the
    # overridden unit are also affected
    foo = ureg.Quantity(1, "foo")
    bar = ureg.Quantity(1, "bar")
    asd = ureg.Quantity(1, "asd")

    # Test without context before and after, to verify that the cache and units have
    # not been polluted
    for enable_ctx in (False, True, False):
        with subtests.test(enable_ctx):
            if enable_ctx:
                ureg.enable_contexts("c")
                k = 5
            else:
                k = 2

            assert foo.to("b").magnitude == 1 / k
            assert foo.to("bar").magnitude == 1 / k
            assert foo.to("bar_alias").magnitude == 1 / k
            assert foo.to("baz").magnitude == 1 / k / 3
            assert bar.to("foo").magnitude == k
            assert bar.to("baz").magnitude == 1 / 3
            assert asd.to("foo").magnitude == 4 * 3 * k
            assert asd.to("bar").magnitude == 4 * 3
            assert asd.to("baz").magnitude == 4

        ureg.disable_contexts()


def test_define_nan():
    ureg = UnitRegistry(
        """
        USD = [currency]
        EUR = nan USD
        GBP = nan USD

        @context c
            EUR = 1.11 USD
            # Note that we're changing which unit GBP is defined against
            GBP = 1.18 EUR
        @end
        """.splitlines()
    )

    q = ureg.Quantity("10 GBP")
    assert q.magnitude == 10
    assert q.units.dimensionality == {"[currency]": 1}
    assert q.to("GBP").magnitude == 10
    assert math.isnan(q.to("USD").magnitude)
    assert round(abs(q.to("USD", "c").magnitude - 10 * 1.18 * 1.11), 7) == 0


def test_non_multiplicative(subtests):
    ureg = UnitRegistry(
        """
        kelvin = [temperature]
        fahrenheit = 5 / 9 * kelvin; offset: 255
        bogodegrees = 9 * kelvin

        @context nonmult_to_nonmult
            fahrenheit = 7 * kelvin; offset: 123
        @end
        @context nonmult_to_mult
            fahrenheit = 123 * kelvin
        @end
        @context mult_to_nonmult
            bogodegrees = 5 * kelvin; offset: 123
        @end
        """.splitlines()
    )
    k = ureg.Quantity(100, "kelvin")

    with subtests.test("baseline"):
        assert round(abs(k.to("fahrenheit").magnitude - (100 - 255) * 9 / 5), 7) == 0
        assert round(abs(k.to("bogodegrees").magnitude - 100 / 9), 7) == 0

    with subtests.test("nonmult_to_nonmult"):
        with ureg.context("nonmult_to_nonmult"):
            assert round(abs(k.to("fahrenheit").magnitude - (100 - 123) / 7), 7) == 0

    with subtests.test("nonmult_to_mult"):
        with ureg.context("nonmult_to_mult"):
            assert round(abs(k.to("fahrenheit").magnitude - 100 / 123), 7) == 0

    with subtests.test("mult_to_nonmult"):
        with ureg.context("mult_to_nonmult"):
            assert round(abs(k.to("bogodegrees").magnitude - (100 - 123) / 5), 7) == 0


def test_stack_contexts():
    ureg = UnitRegistry(
        """
        a = [dim1]
        b = 1/2 a
        c = 1/3 a
        d = [dim2]

        @context c1
            b = 1/4 a
            c = 1/6 a
            [dim1]->[dim2]: value * 2 d/a
        @end
        @context c2
            b = 1/5 a
            [dim1]->[dim2]: value * 3 d/a
        @end
        """.splitlines()
    )
    q = ureg.Quantity(1, "a")
    assert q.to("b").magnitude == 2
    assert q.to("c").magnitude == 3
    assert q.to("b", "c1").magnitude == 4
    assert q.to("c", "c1").magnitude == 6
    assert q.to("d", "c1").magnitude == 2
    assert q.to("b", "c2").magnitude == 5
    assert q.to("c", "c2").magnitude == 3
    assert q.to("d", "c2").magnitude == 3
    assert q.to("b", "c1", "c2").magnitude == 5  # c2 takes precedence
    assert q.to("c", "c1", "c2").magnitude == 6  # c2 doesn't change it, so use c1
    assert q.to("d", "c1", "c2").magnitude == 3  # c2 takes precedence


def test_err_to_base_unit():
    expected = "Can't define base units within a context"
    with pytest.raises(DefinitionSyntaxError, match=expected):
        Context.from_lines(["@context c", "x = [d]"])


def test_err_change_base_unit():
    ureg = UnitRegistry(
        """
        foo = [d1]
        bar = [d2]

        @context c
            bar = foo
        @end
        """.splitlines()
    )

    expected = "Can't redefine a base unit to a derived one"
    with pytest.raises(ValueError, match=expected):
        ureg.enable_contexts("c")

<<<<<<< HEAD

def test_err_change_dimensionality():
    ureg = UnitRegistry(
        """
        foo = [d1]
        bar = [d2]
        baz = foo

        @context c
=======
        q = ureg.Quantity("10 GBP")
        self.assertEqual(q.magnitude, 10)
        self.assertEqual(q.units.dimensionality, {"[currency]": 1})
        self.assertEqual(q.to("GBP").magnitude, 10)
        self.assertTrue(math.isnan(q.to("USD").magnitude))
        self.assertAlmostEqual(q.to("USD", "c").magnitude, 10 * 1.18 * 1.11)

    def test_non_multiplicative(self):
        ureg = UnitRegistry(
            """
            kelvin = [temperature]
            fahrenheit = 5 / 9 * kelvin; offset: 255
            bogodegrees = 9 * kelvin

            @context nonmult_to_nonmult
                fahrenheit = 7 * kelvin; offset: 123
            @end
            @context nonmult_to_mult
                fahrenheit = 123 * kelvin
            @end
            @context mult_to_nonmult
                bogodegrees = 5 * kelvin; offset: 123
            @end
            """.splitlines()
        )
        k = ureg.Quantity(100, "kelvin")

        with self.subTest("baseline"):
            self.assertAlmostEqual(k.to("fahrenheit").magnitude, (100 - 255) * 9 / 5)
            self.assertAlmostEqual(k.to("bogodegrees").magnitude, 100 / 9)

        with self.subTest("nonmult_to_nonmult"):
            with ureg.context("nonmult_to_nonmult"):
                self.assertAlmostEqual(k.to("fahrenheit").magnitude, (100 - 123) / 7)

        with self.subTest("nonmult_to_mult"):
            with ureg.context("nonmult_to_mult"):
                self.assertAlmostEqual(k.to("fahrenheit").magnitude, 100 / 123)

        with self.subTest("mult_to_nonmult"):
            with ureg.context("mult_to_nonmult"):
                self.assertAlmostEqual(k.to("bogodegrees").magnitude, (100 - 123) / 5)

    def test_stack_contexts(self):
        ureg = UnitRegistry(
            """
            a = [dim1]
            b = 1/2 a
            c = 1/3 a
            d = [dim2]

            @context c1
                b = 1/4 a
                c = 1/6 a
                [dim1]->[dim2]: value * 2 d/a
            @end
            @context c2
                b = 1/5 a
                [dim1]->[dim2]: value * 3 d/a
            @end
            """.splitlines()
        )
        q = ureg.Quantity(1, "a")
        assert q.to("b").magnitude == 2
        assert q.to("c").magnitude == 3
        assert q.to("b", "c1").magnitude == 4
        assert q.to("c", "c1").magnitude == 6
        assert q.to("d", "c1").magnitude == 2
        assert q.to("b", "c2").magnitude == 5
        assert q.to("c", "c2").magnitude == 3
        assert q.to("d", "c2").magnitude == 3
        assert q.to("b", "c1", "c2").magnitude == 5  # c2 takes precedence
        assert q.to("c", "c1", "c2").magnitude == 6  # c2 doesn't change it, so use c1
        assert q.to("d", "c1", "c2").magnitude == 3  # c2 takes precedence

    def test_err_to_base_unit(self):
        with self.assertRaises(DefinitionSyntaxError) as e:
            Context.from_lines(["@context c", "x = [d]"])
        self.assertEqual(str(e.exception), "Can't define base units within a context")

    def test_err_change_base_unit(self):
        ureg = UnitRegistry(
            """
            foo = [d1]
            bar = [d2]

            @context c
                bar = foo
            @end
            """.splitlines()
        )

        with self.assertRaises(ValueError) as e:
            ureg.enable_contexts("c")
        self.assertEqual(
            str(e.exception), "Can't redefine a base unit to a derived one"
        )

    def test_err_change_dimensionality(self):
        ureg = UnitRegistry(
            """
            foo = [d1]
            bar = [d2]
            baz = foo

            @context c
                baz = bar
            @end
            """.splitlines()
        )
        with self.assertRaises(ValueError) as e:
            ureg.enable_contexts("c")
        self.assertEqual(
            str(e.exception),
            "Can't change dimensionality of baz from [d1] to [d2] in a context",
        )

    def test_err_cyclic_dependency(self):
        ureg = UnitRegistry(
            """
            foo = [d]
            bar = foo
>>>>>>> 012bb5c8
            baz = bar
        @end
        """.splitlines()
    )
    expected = re.escape(
        "Can't change dimensionality of baz from [d1] to [d2] in a context"
    )
    with pytest.raises(ValueError, match=expected):
        ureg.enable_contexts("c")


def test_err_cyclic_dependency():
    ureg = UnitRegistry(
        """
        foo = [d]
        bar = foo
        baz = bar

        @context c
            bar = baz
        @end
        """.splitlines()
    )
    # TODO align this exception and the one you get when you implement a cyclic
    #      dependency within the base registry. Ideally this exception should be
    #      raised by enable_contexts.
    ureg.enable_contexts("c")
    q = ureg.Quantity("bar")
    with pytest.raises(RecursionError):
        q.to("foo")


def test_err_dimension_redefinition():
    expected = re.escape("Expected <unit> = <converter>; got [d1] = [d2] * [d3]")
    with pytest.raises(DefinitionSyntaxError, match=expected):
        Context.from_lines(["@context c", "[d1] = [d2] * [d3]"])


def test_err_prefix_redefinition():
    expected = re.escape("Expected <unit> = <converter>; got [d1] = [d2] * [d3]")
    with pytest.raises(DefinitionSyntaxError, match=expected):
        Context.from_lines(["@context c", "[d1] = [d2] * [d3]"])


def test_err_redefine_alias(subtests):
    expected = "Can't change a unit's symbol or aliases within a context"
    for s in ("foo = bar = f", "foo = bar = _ = baz"):
        with subtests.test(s):
            with pytest.raises(DefinitionSyntaxError, match=expected):
                Context.from_lines(["@context c", s])


def test_err_redefine_with_prefix():
    ureg = UnitRegistry(
        """
        kilo- = 1000
        gram = [mass]
        pound = 454 gram

        @context c
            kilopound = 500000 gram
        @end
        """.splitlines()
    )

    expected = "Can't redefine a unit with a prefix: kilopound"
    with pytest.raises(ValueError, match=expected):
        ureg.enable_contexts("c")
<<<<<<< HEAD


def test_err_new_unit():
    ureg = UnitRegistry(
        """
        foo = [d]
        @context c
            bar = foo
        @end
        """.splitlines()
    )

    expected = "'bar' is not defined in the unit registry"
    with pytest.raises(UndefinedUnitError, match=expected):
        ureg.enable_contexts("c")
=======
        q = ureg.Quantity("bar")
        with self.assertRaises(RecursionError):
            q.to("foo")

    def test_err_dimension_redefinition(self):
        with self.assertRaises(DefinitionSyntaxError) as e:
            Context.from_lines(["@context c", "[d1] = [d2] * [d3]"])
        self.assertEqual(
            str(e.exception), "Expected <unit> = <converter>; got [d1] = [d2] * [d3]"
        )

    def test_err_prefix_redefinition(self):
        with self.assertRaises(DefinitionSyntaxError) as e:
            Context.from_lines(["@context c", "[d1] = [d2] * [d3]"])
        self.assertEqual(
            str(e.exception), "Expected <unit> = <converter>; got [d1] = [d2] * [d3]"
        )

    def test_err_redefine_alias(self):
        for s in ("foo = bar = f", "foo = bar = _ = baz"):
            with self.subTest(s):
                with self.assertRaises(DefinitionSyntaxError) as e:
                    Context.from_lines(["@context c", s])
                self.assertEqual(
                    str(e.exception),
                    "Can't change a unit's symbol or aliases within a context",
                )

    def test_err_redefine_with_prefix(self):
        ureg = UnitRegistry(
            """
            kilo- = 1000
            gram = [mass]
            pound = 454 gram

            @context c
                kilopound = 500000 gram
            @end
            """.splitlines()
        )
        with self.assertRaises(ValueError) as e:
            ureg.enable_contexts("c")
        self.assertEqual(
            str(e.exception), "Can't redefine a unit with a prefix: kilopound"
        )

    def test_err_new_unit(self):
        ureg = UnitRegistry(
            """
            foo = [d]
            @context c
                bar = foo
            @end
            """.splitlines()
        )
        with self.assertRaises(UndefinedUnitError) as e:
            ureg.enable_contexts("c")
        self.assertEqual(str(e.exception), "'bar' is not defined in the unit registry")
>>>>>>> 012bb5c8
<|MERGE_RESOLUTION|>--- conflicted
+++ resolved
@@ -934,151 +934,6 @@
     with pytest.raises(ValueError, match=expected):
         ureg.enable_contexts("c")
 
-<<<<<<< HEAD
-
-def test_err_change_dimensionality():
-    ureg = UnitRegistry(
-        """
-        foo = [d1]
-        bar = [d2]
-        baz = foo
-
-        @context c
-=======
-        q = ureg.Quantity("10 GBP")
-        self.assertEqual(q.magnitude, 10)
-        self.assertEqual(q.units.dimensionality, {"[currency]": 1})
-        self.assertEqual(q.to("GBP").magnitude, 10)
-        self.assertTrue(math.isnan(q.to("USD").magnitude))
-        self.assertAlmostEqual(q.to("USD", "c").magnitude, 10 * 1.18 * 1.11)
-
-    def test_non_multiplicative(self):
-        ureg = UnitRegistry(
-            """
-            kelvin = [temperature]
-            fahrenheit = 5 / 9 * kelvin; offset: 255
-            bogodegrees = 9 * kelvin
-
-            @context nonmult_to_nonmult
-                fahrenheit = 7 * kelvin; offset: 123
-            @end
-            @context nonmult_to_mult
-                fahrenheit = 123 * kelvin
-            @end
-            @context mult_to_nonmult
-                bogodegrees = 5 * kelvin; offset: 123
-            @end
-            """.splitlines()
-        )
-        k = ureg.Quantity(100, "kelvin")
-
-        with self.subTest("baseline"):
-            self.assertAlmostEqual(k.to("fahrenheit").magnitude, (100 - 255) * 9 / 5)
-            self.assertAlmostEqual(k.to("bogodegrees").magnitude, 100 / 9)
-
-        with self.subTest("nonmult_to_nonmult"):
-            with ureg.context("nonmult_to_nonmult"):
-                self.assertAlmostEqual(k.to("fahrenheit").magnitude, (100 - 123) / 7)
-
-        with self.subTest("nonmult_to_mult"):
-            with ureg.context("nonmult_to_mult"):
-                self.assertAlmostEqual(k.to("fahrenheit").magnitude, 100 / 123)
-
-        with self.subTest("mult_to_nonmult"):
-            with ureg.context("mult_to_nonmult"):
-                self.assertAlmostEqual(k.to("bogodegrees").magnitude, (100 - 123) / 5)
-
-    def test_stack_contexts(self):
-        ureg = UnitRegistry(
-            """
-            a = [dim1]
-            b = 1/2 a
-            c = 1/3 a
-            d = [dim2]
-
-            @context c1
-                b = 1/4 a
-                c = 1/6 a
-                [dim1]->[dim2]: value * 2 d/a
-            @end
-            @context c2
-                b = 1/5 a
-                [dim1]->[dim2]: value * 3 d/a
-            @end
-            """.splitlines()
-        )
-        q = ureg.Quantity(1, "a")
-        assert q.to("b").magnitude == 2
-        assert q.to("c").magnitude == 3
-        assert q.to("b", "c1").magnitude == 4
-        assert q.to("c", "c1").magnitude == 6
-        assert q.to("d", "c1").magnitude == 2
-        assert q.to("b", "c2").magnitude == 5
-        assert q.to("c", "c2").magnitude == 3
-        assert q.to("d", "c2").magnitude == 3
-        assert q.to("b", "c1", "c2").magnitude == 5  # c2 takes precedence
-        assert q.to("c", "c1", "c2").magnitude == 6  # c2 doesn't change it, so use c1
-        assert q.to("d", "c1", "c2").magnitude == 3  # c2 takes precedence
-
-    def test_err_to_base_unit(self):
-        with self.assertRaises(DefinitionSyntaxError) as e:
-            Context.from_lines(["@context c", "x = [d]"])
-        self.assertEqual(str(e.exception), "Can't define base units within a context")
-
-    def test_err_change_base_unit(self):
-        ureg = UnitRegistry(
-            """
-            foo = [d1]
-            bar = [d2]
-
-            @context c
-                bar = foo
-            @end
-            """.splitlines()
-        )
-
-        with self.assertRaises(ValueError) as e:
-            ureg.enable_contexts("c")
-        self.assertEqual(
-            str(e.exception), "Can't redefine a base unit to a derived one"
-        )
-
-    def test_err_change_dimensionality(self):
-        ureg = UnitRegistry(
-            """
-            foo = [d1]
-            bar = [d2]
-            baz = foo
-
-            @context c
-                baz = bar
-            @end
-            """.splitlines()
-        )
-        with self.assertRaises(ValueError) as e:
-            ureg.enable_contexts("c")
-        self.assertEqual(
-            str(e.exception),
-            "Can't change dimensionality of baz from [d1] to [d2] in a context",
-        )
-
-    def test_err_cyclic_dependency(self):
-        ureg = UnitRegistry(
-            """
-            foo = [d]
-            bar = foo
->>>>>>> 012bb5c8
-            baz = bar
-        @end
-        """.splitlines()
-    )
-    expected = re.escape(
-        "Can't change dimensionality of baz from [d1] to [d2] in a context"
-    )
-    with pytest.raises(ValueError, match=expected):
-        ureg.enable_contexts("c")
-
-
 def test_err_cyclic_dependency():
     ureg = UnitRegistry(
         """
@@ -1135,80 +990,4 @@
 
     expected = "Can't redefine a unit with a prefix: kilopound"
     with pytest.raises(ValueError, match=expected):
-        ureg.enable_contexts("c")
-<<<<<<< HEAD
-
-
-def test_err_new_unit():
-    ureg = UnitRegistry(
-        """
-        foo = [d]
-        @context c
-            bar = foo
-        @end
-        """.splitlines()
-    )
-
-    expected = "'bar' is not defined in the unit registry"
-    with pytest.raises(UndefinedUnitError, match=expected):
-        ureg.enable_contexts("c")
-=======
-        q = ureg.Quantity("bar")
-        with self.assertRaises(RecursionError):
-            q.to("foo")
-
-    def test_err_dimension_redefinition(self):
-        with self.assertRaises(DefinitionSyntaxError) as e:
-            Context.from_lines(["@context c", "[d1] = [d2] * [d3]"])
-        self.assertEqual(
-            str(e.exception), "Expected <unit> = <converter>; got [d1] = [d2] * [d3]"
-        )
-
-    def test_err_prefix_redefinition(self):
-        with self.assertRaises(DefinitionSyntaxError) as e:
-            Context.from_lines(["@context c", "[d1] = [d2] * [d3]"])
-        self.assertEqual(
-            str(e.exception), "Expected <unit> = <converter>; got [d1] = [d2] * [d3]"
-        )
-
-    def test_err_redefine_alias(self):
-        for s in ("foo = bar = f", "foo = bar = _ = baz"):
-            with self.subTest(s):
-                with self.assertRaises(DefinitionSyntaxError) as e:
-                    Context.from_lines(["@context c", s])
-                self.assertEqual(
-                    str(e.exception),
-                    "Can't change a unit's symbol or aliases within a context",
-                )
-
-    def test_err_redefine_with_prefix(self):
-        ureg = UnitRegistry(
-            """
-            kilo- = 1000
-            gram = [mass]
-            pound = 454 gram
-
-            @context c
-                kilopound = 500000 gram
-            @end
-            """.splitlines()
-        )
-        with self.assertRaises(ValueError) as e:
-            ureg.enable_contexts("c")
-        self.assertEqual(
-            str(e.exception), "Can't redefine a unit with a prefix: kilopound"
-        )
-
-    def test_err_new_unit(self):
-        ureg = UnitRegistry(
-            """
-            foo = [d]
-            @context c
-                bar = foo
-            @end
-            """.splitlines()
-        )
-        with self.assertRaises(UndefinedUnitError) as e:
-            ureg.enable_contexts("c")
-        self.assertEqual(str(e.exception), "'bar' is not defined in the unit registry")
->>>>>>> 012bb5c8
+        ureg.enable_contexts("c")